--- conflicted
+++ resolved
@@ -19,15 +19,9 @@
          xmlns:xsi="http://www.w3.org/2001/XMLSchema-instance"
          xsi:schemaLocation="http://maven.apache.org/POM/4.0.0 http://maven.apache.org/xsd/maven-4.0.0.xsd">
     <parent>
-<<<<<<< HEAD
-        <artifactId>hipster-pom</artifactId>
-        <groupId>es.usc.citius.hipster</groupId>
-        <version>1.0.0-alpha-1</version>
-=======
         <groupId>es.usc.citius.hipster</groupId>
         <artifactId>hipster-pom</artifactId>
         <version>1.0.0-rc1</version>
->>>>>>> 74443592
     </parent>
     <modelVersion>4.0.0</modelVersion>
     <artifactId>hipster-examples</artifactId>
