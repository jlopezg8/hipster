<project xmlns="http://maven.apache.org/POM/4.0.0" xmlns:xsi="http://www.w3.org/2001/XMLSchema-instance"
         xsi:schemaLocation="http://maven.apache.org/POM/4.0.0 http://maven.apache.org/xsd/maven-4.0.0.xsd">
    <modelVersion>4.0.0</modelVersion>
<<<<<<< HEAD
    <groupId>es.usc.citius.hipster</groupId>
    <artifactId>hipster-pom</artifactId>
    <packaging>pom</packaging>
    <name>hipster</name>
    <version>1.0.0-alpha-1</version>
    <url>http://github.com/citiususc/hipster</url>
    <modules>
        <module>hipster-core</module>
        <module>hipster-jung</module>
        <module>hipster-examples</module>
        <module>hipster-all</module>
        <module>hipster-test</module>
    </modules>
=======

    <parent>
        <groupId>org.sonatype.oss</groupId>
        <artifactId>oss-parent</artifactId>
        <version>7</version>
    </parent>

>>>>>>> 74443592
    <properties>
        <project.build.sourceEncoding>UTF-8</project.build.sourceEncoding>
        <!-- Point to the root dir to locate custom templates for javadoc -->
        <hipster.root.dir>${project.basedir}</hipster.root.dir>
        <!-- Site config -->
        <site.url>http://citiususc.github.io/hipster</site.url>
        <!-- Hipster version -->
        <hipster.version>1.0.0-rc1</hipster.version>
    </properties>

    <groupId>es.usc.citius.hipster</groupId>
    <artifactId>hipster-pom</artifactId>
    <packaging>pom</packaging>
    <version>1.0.0-rc1</version>

    <name>hipster-pom</name>
    <url>${site.url}</url>
    <inceptionYear>2013</inceptionYear>

    <modules>
        <module>hipster-core</module>
        <module>hipster-examples</module>
        <module>hipster-all</module>
        <module>hipster-test</module>
        <module>hipster-third-party-graphs</module>
    </modules>

    <organization>
        <name>Centro de Investigación en Tecnoloxías da Información (CITIUS), University of Santiago de Compostela</name>
        <url>http://citius.usc.es</url>
    </organization>

    <issueManagement>
        <system>GitHub</system>
        <url>http://github.com/citiususc/hipster/issues</url>
    </issueManagement>



    <licenses>
        <license>
            <name>The Apache Software License, Version 2.0</name>
            <url>http://www.apache.org/licenses/LICENSE-2.0.txt</url>
            <distribution>repo</distribution>
        </license>
    </licenses>

    <prerequisites>
        <maven>3.0.3</maven>
    </prerequisites>

    <scm>
        <connection>scm:git:git@github.com:citiususc/hipster.git</connection>
        <developerConnection>scm:git:git@github.com:citiususc/hipster.git</developerConnection>
        <url>scm:git:git@github.com:citiususc/hipster.git</url>
    </scm>

    <developers>
        <developer>
            <id>pablormier</id>
            <name>Pablo Rodríguez Mier</name>
            <email>pablo.rodriguez.mier@usc.es</email>
            <roles>
                <role>owner</role>
                <role>developer</role>
            </roles>
        </developer>
        <developer>
            <id>adrian_gonzalez</id>
            <name>Adrián González Sieira</name>
            <email>adrian.gonzalez@usc.es</email>
            <roles>
                <role>owner</role>
                <role>developer</role>
            </roles>
        </developer>
    </developers>

<<<<<<< HEAD
    <!-- Deployment to the internal nexus server -->
    <distributionManagement>
        <repository>
            <id>citius-nexus-releases</id>
            <name>Internal Releases</name>
            <url>http://tec.citius.usc.es/nexus/content/repositories/releases/</url>
        </repository>
        <snapshotRepository>
            <id>citius-nexus-snapshots</id>
            <name>Internal Snapshots</name>
            <url>http://tec.citius.usc.es/nexus/content/repositories/snapshots/</url>
        </snapshotRepository>
    </distributionManagement>
=======
    <dependencyManagement>
        <dependencies>
            <dependency>
                <groupId>junit</groupId>
                <artifactId>junit</artifactId>
                <version>4.11</version>
                <scope>test</scope>
            </dependency>
            <dependency>
                <groupId>com.google.guava</groupId>
                <artifactId>guava</artifactId>
                <version>16.0.1</version>
            </dependency>
            <dependency>
                <groupId>com.google.code.findbugs</groupId>
                <artifactId>jsr305</artifactId>
                <version>2.0.3</version>
            </dependency>
        </dependencies>
    </dependencyManagement>
>>>>>>> 74443592

    <dependencies>
        <!-- Test dependencies -->
        <dependency>
            <groupId>junit</groupId>
            <artifactId>junit</artifactId>
        </dependency>
    </dependencies>

    <build>
        <pluginManagement>
            <plugins>
                <plugin>
                    <groupId>org.apache.maven.plugins</groupId>
                    <artifactId>maven-javadoc-plugin</artifactId>
                    <version>2.9.1</version>
                    <configuration>
                        <encoding>UTF-8</encoding>
                        <docencoding>UTF-8</docencoding>
                        <charset>UTF-8</charset>
                        <!-- Doclava specific configuration -->
                        <docletArtifact>
                            <groupId>com.google.doclava</groupId>
                            <artifactId>doclava</artifactId>
                            <version>1.0.6</version>
                        </docletArtifact>
                        <doclet>com.google.doclava.Doclava</doclet>
                        <bootclasspath>${sun.boot.class.path}</bootclasspath>
                        <additionalparam>
                            -federate JDK http://download.oracle.com/javase/6/docs/api/index.html?
                            -federationxml JDK http://doclava.googlecode.com/svn/static/api/openjdk-6.xml
                            -hdf project.name "${project.name}"
                            -templatedir ${hipster.root.dir}/src/main/doclava/custom/assets/hipster-template/
                            -d ${project.build.directory}/apidocs
                        </additionalparam>
                        <useStandardDocletOptions>false</useStandardDocletOptions>
                        <additionalJOption>-J-Xmx1024m</additionalJOption>
                        <docfilessubdirs>true</docfilessubdirs>
                    </configuration>
                </plugin>
                <plugin>
                    <groupId>org.apache.maven.plugins</groupId>
                    <artifactId>maven-site-plugin</artifactId>
                    <version>3.3</version>
                    <dependencies>
                        <dependency>
                            <groupId>lt.velykis.maven.skins</groupId>
                            <artifactId>reflow-velocity-tools</artifactId>
                            <version>1.1.0</version>
                        </dependency>
                        <dependency>
                            <!-- Reflow skin requires velocity 1.7 -->
                            <groupId>org.apache.velocity</groupId>
                            <artifactId>velocity</artifactId>
                            <version>1.7</version>
                        </dependency>
                        <!--
                        <dependency>
                            <groupId>org.apache.maven.doxia</groupId>
                            <artifactId>doxia-module-markdown</artifactId>
                            <version>1.6</version>
                        </dependency>
                        -->
                        <dependency>
                            <groupId>net.ju-n.maven.doxia</groupId>
                            <artifactId>doxia-module-markdown</artifactId>
                            <version>1.0.0</version>
                        </dependency>


                    </dependencies>
                    <configuration>
                        <generateReports>true</generateReports>
                        <inputEncoding>UTF-8</inputEncoding>
                        <outputEncoding>UTF-8</outputEncoding>
                        <!-- Site deployment done using GitHub site plugin -->
                        <skipDeploy>true</skipDeploy>
                    </configuration>
                </plugin>

                <plugin>
                    <groupId>org.apache.maven.plugins</groupId>
                    <artifactId>maven-assembly-plugin</artifactId>
                    <version>2.4</version>
                </plugin>
            </plugins>
        </pluginManagement>

        <plugins>
            <plugin>
                <groupId>org.apache.maven.plugins</groupId>
                <artifactId>maven-jar-plugin</artifactId>
                <version>2.4</version>
                <configuration>
                    <archive>
                        <manifest>
                            <addClasspath>true</addClasspath>
                        </manifest>
                    </archive>
                </configuration>
            </plugin>

            <plugin>
                <artifactId>maven-compiler-plugin</artifactId>
                <version>3.1</version>
                <configuration>
                    <source>1.6</source>
                    <target>1.6</target>
                </configuration>
            </plugin>

            <plugin>
                <groupId>org.apache.maven.plugins</groupId>
                <artifactId>maven-source-plugin</artifactId>
                <version>2.2.1</version>
                <executions>
                    <execution>
                        <id>attach-sources</id>
                        <phase>verify</phase>
                        <goals>
                            <goal>jar-no-fork</goal>
                            <goal>test-jar-no-fork</goal>
                        </goals>
                    </execution>
                </executions>
            </plugin>

            <plugin>
                <groupId>org.apache.maven.plugins</groupId>
                <artifactId>maven-javadoc-plugin</artifactId>
                <executions>
                    <execution>
                        <id>attach-javadocs</id>
                        <goals>
                            <goal>jar</goal>
                        </goals>
                    </execution>
                    <execution>
                        <id>aggregate</id>
                        <goals>
                            <goal>aggregate</goal>
                        </goals>
                        <phase>site</phase>
                    </execution>
                </executions>
            </plugin>

            <plugin>
                <groupId>org.apache.maven.plugins</groupId>
                <artifactId>maven-release-plugin</artifactId>
                <version>2.5</version>
            </plugin>


            <!-- Generate site documentation using reflow-maven-skin -->
            <plugin>
                <groupId>org.apache.maven.plugins</groupId>
                <artifactId>maven-site-plugin</artifactId>
            </plugin>

            <!-- Plugin to generate reports of test coverage -->
            <plugin>
                <groupId>org.codehaus.mojo</groupId>
                <artifactId>cobertura-maven-plugin</artifactId>
                <version>2.6</version>
            </plugin>
        </plugins>
    </build>

    <reporting>
        <plugins>
            <plugin>
                <groupId>org.apache.maven.plugins</groupId>
                <artifactId>maven-project-info-reports-plugin</artifactId>
                <version>2.7</version>
                <configuration>
                    <anonymousConnection>scm:git:git@github.com:citiususc/hipster.git</anonymousConnection>
                    <developerConnection>scm:git:git@github.com:citiususc/hipster.git</developerConnection>
                </configuration>
                <reportSets>
                    <reportSet>
                        <reports>
                            <report>summary</report>
                            <report>license</report>
                            <report>modules</report>
                            <report>project-team</report>
                            <report>scm</report>
                            <report>issue-tracking</report>
                            <report>dependencies</report>
                            <report>dependency-convergence</report>
                            <report>plugins</report>
                        </reports>
                    </reportSet>
                </reportSets>
            </plugin>
        </plugins>
    </reporting>

    <profiles>
        <profile>
            <id>citius-snapshot-deploy</id>
            <!-- Deployment to the internal nexus server -->
            <distributionManagement>
                <snapshotRepository>
                    <id>citius-nexus-snapshots</id>
                    <name>Internal Snapshots</name>
                    <url>http://tec.citius.usc.es/nexus/content/repositories/snapshots/</url>
                </snapshotRepository>
            </distributionManagement>
        </profile>
    </profiles>

</project><|MERGE_RESOLUTION|>--- conflicted
+++ resolved
@@ -1,21 +1,6 @@
 <project xmlns="http://maven.apache.org/POM/4.0.0" xmlns:xsi="http://www.w3.org/2001/XMLSchema-instance"
          xsi:schemaLocation="http://maven.apache.org/POM/4.0.0 http://maven.apache.org/xsd/maven-4.0.0.xsd">
     <modelVersion>4.0.0</modelVersion>
-<<<<<<< HEAD
-    <groupId>es.usc.citius.hipster</groupId>
-    <artifactId>hipster-pom</artifactId>
-    <packaging>pom</packaging>
-    <name>hipster</name>
-    <version>1.0.0-alpha-1</version>
-    <url>http://github.com/citiususc/hipster</url>
-    <modules>
-        <module>hipster-core</module>
-        <module>hipster-jung</module>
-        <module>hipster-examples</module>
-        <module>hipster-all</module>
-        <module>hipster-test</module>
-    </modules>
-=======
 
     <parent>
         <groupId>org.sonatype.oss</groupId>
@@ -23,7 +8,6 @@
         <version>7</version>
     </parent>
 
->>>>>>> 74443592
     <properties>
         <project.build.sourceEncoding>UTF-8</project.build.sourceEncoding>
         <!-- Point to the root dir to locate custom templates for javadoc -->
@@ -102,21 +86,6 @@
         </developer>
     </developers>
 
-<<<<<<< HEAD
-    <!-- Deployment to the internal nexus server -->
-    <distributionManagement>
-        <repository>
-            <id>citius-nexus-releases</id>
-            <name>Internal Releases</name>
-            <url>http://tec.citius.usc.es/nexus/content/repositories/releases/</url>
-        </repository>
-        <snapshotRepository>
-            <id>citius-nexus-snapshots</id>
-            <name>Internal Snapshots</name>
-            <url>http://tec.citius.usc.es/nexus/content/repositories/snapshots/</url>
-        </snapshotRepository>
-    </distributionManagement>
-=======
     <dependencyManagement>
         <dependencies>
             <dependency>
@@ -137,7 +106,6 @@
             </dependency>
         </dependencies>
     </dependencyManagement>
->>>>>>> 74443592
 
     <dependencies>
         <!-- Test dependencies -->
