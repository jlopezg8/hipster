package es.usc.citius.lab.hipster.algorithm;

import es.usc.citius.lab.hipster.function.CostFunction;
import es.usc.citius.lab.hipster.function.HeuristicFunction;
import es.usc.citius.lab.hipster.function.TransitionFunction;
import es.usc.citius.lab.hipster.node.ADStarNode;
<<<<<<< HEAD
import es.usc.citius.lab.hipster.node.AStarNode;
=======
import es.usc.citius.lab.hipster.node.Node;
>>>>>>> 9f752581
import es.usc.citius.lab.hipster.node.NodeBuilder;
import es.usc.citius.lab.hipster.node.Transition;
import java.util.HashMap;
import java.util.Iterator;
import java.util.Map;
import java.util.PriorityQueue;
import java.util.Queue;

/**
 * Iterator to execute an AD* search algorithm.
 *
 * @author Adrián González Sieira
 * @param <S> class that defines the states
 * @since 26-03-2013
 * @version 1.0
 */
<<<<<<< HEAD
public class ADStarIterator<S> implements Iterator<AStarNode<S>> {
=======
public class ADStarIterator<S> implements Iterator<Node<S>> {
>>>>>>> 9f752581

    private final ADStarNode<S> beginNode;
    private final ADStarNode<S> goalNode;
    private final TransitionFunction<S> predecessorFunction;
    private final TransitionFunction<S> successorFunction;
    private final CostFunction<S, Double> costFunction;
    private final HeuristicFunction<S, Double> heuristicFunction;
    private final NodeBuilder<S, ADStarNode<S>> nodeBuilder;
    private Map<S, ADStarNode<S>> open;
    private Map<S, ADStarNode<S>> closed;
    private Map<S, ADStarNode<S>> incons;
    private Queue<ADStarNode<S>> queue;
    private Double epsilon = 1.0;

    public ADStarIterator(S begin, S goal, TransitionFunction<S> predecessors, TransitionFunction<S> successors, CostFunction<S, Double> costFunction, HeuristicFunction<S, Double> heuristic, NodeBuilder<S, ADStarNode<S>> builder) {
        this.nodeBuilder = builder;
        this.predecessorFunction = predecessors;
        this.successorFunction = successors;
        this.costFunction = costFunction;
        this.heuristicFunction = heuristic;
        this.open = new HashMap<S, ADStarNode<S>>();
        this.closed = new HashMap<S, ADStarNode<S>>();
        this.incons = new HashMap<S, ADStarNode<S>>();
        this.queue = new PriorityQueue<ADStarNode<S>>();
        this.beginNode = this.nodeBuilder.node(null, new Transition<S>(null, begin));
        this.goalNode = this.nodeBuilder.node(null, new Transition<S>(null, goal));

        /*Initialization step*/
        this.beginNode.setG(0);
        insertOpen(beginNode);
    }

    /**
     * Retrieves the most promising node from the open collection, or null if it
     * is empty.
     *
     * @return most promising node
     */
    private ADStarNode<S> takePromising() {
        while (!this.queue.isEmpty()) {
            ADStarNode<S> head = this.queue.peek();
            if (!this.open.containsKey(head.transition().to())) {
                this.queue.poll();
            } else {
                return head;
            }
        }
        return null;
    }

    /**
     * Inserts a node in the open queue.
     *
     * @param node instance of node to add
     */
    private void insertOpen(ADStarNode<S> node) {
        node.setKey(new ADStarNode.Key(node.getG(), node.getV(), this.heuristicFunction.estimate(node.transition().to()), this.epsilon));
        this.open.put(node.transition().to(), node);
        this.queue.offer(node);
    }

    /**
     * Updates the membership of the node to the algorithm queues.
     *
     * @param node instance of {@link ADStarNode}
     */
    private void update(ADStarNode<S> node) {
        S state = node.transition().to();
        if (Double.compare(node.getV(), node.getG()) != 0) {
            if (!this.closed.containsKey(state)) {
                this.open.put(state, node);
                this.queue.offer(node);
            } else {
                this.incons.put(state, node);
            }
        } else {
            this.open.remove(state);
            this.incons.remove(state);
        }
    }

    /**
     * As the algorithm is executed iteratively refreshing the changed relations
     * between nodes, this method will return always true.
     *
     * @return always true
     */
    public boolean hasNext() {
        return takePromising() != null;
    }

<<<<<<< HEAD
    public AStarNode<S> next() {
=======
    public Node<S> next() {
>>>>>>> 9f752581
        /*First node in queue is retrieved.*/
        ADStarNode<S> s = takePromising();
        if (this.goalNode.compareTo(s) > 0 || this.goalNode.getV() < this.goalNode.getG()) {
            /*Loop of ComputeOrImprovePath is true: Actions taken.*/
            /*Removes from Open the most promising node.*/
            this.open.remove(s.transition().to());
            if (s.getV() > s.getG()) {
                s.setV(s.getG());
                this.closed.put(s.transition().to(), s);
                for (Iterator<Transition<S>> it = this.successorFunction.from(s.transition().to()).iterator(); it.hasNext();) {
                    Transition<S> succesor = it.next();
                    ADStarNode<S> current = this.nodeBuilder.node(s, succesor);
                    if (current.getG() > s.getG() + this.costFunction.evaluate(current.transition())) {
                        current.setG(current.previousNode().getG() + this.costFunction.evaluate(succesor));
                        update(current);
                    }
                }
            } else {
                s.setV(Double.POSITIVE_INFINITY);
                update(s);
                for (Iterator<Transition<S>> it = this.successorFunction.from(s.transition().to()).iterator(); it.hasNext();) {
                    Transition<S> succesor = it.next();
                    ADStarNode<S> current = this.nodeBuilder.node(s, succesor);
                    if (current.previousNode().equals(s)) {
                        Double minValue = Double.POSITIVE_INFINITY;
                        ADStarNode<S> minPredecessorNode = null;
                        for (Iterator<Transition<S>> it2 = this.predecessorFunction.from(succesor.to()).iterator(); it2.hasNext();) {
                            Transition<S> predecessor = it2.next();
                            ADStarNode<S> predecessorNode = this.nodeBuilder.node(current, predecessor);
                            Double currentValue = predecessorNode.getV() + this.costFunction.evaluate(predecessor);
                            if (currentValue < minValue) {
                                minValue = currentValue;
                                minPredecessorNode = predecessorNode;
                            }
                        }
                        current.setPreviousNode(minPredecessorNode);
                        current.setG(current.previousNode().getV() + this.costFunction.evaluate(current.transition()));
                        update(current);
                    }
                }
            }

        } else {
            /*Executes the changed relations processing and Epsilon updating.*/
        }
        return s;
    }

    /**
     * Method not supported.
     */
    public void remove() {
        throw new UnsupportedOperationException();
    }
}<|MERGE_RESOLUTION|>--- conflicted
+++ resolved
@@ -4,11 +4,7 @@
 import es.usc.citius.lab.hipster.function.HeuristicFunction;
 import es.usc.citius.lab.hipster.function.TransitionFunction;
 import es.usc.citius.lab.hipster.node.ADStarNode;
-<<<<<<< HEAD
-import es.usc.citius.lab.hipster.node.AStarNode;
-=======
 import es.usc.citius.lab.hipster.node.Node;
->>>>>>> 9f752581
 import es.usc.citius.lab.hipster.node.NodeBuilder;
 import es.usc.citius.lab.hipster.node.Transition;
 import java.util.HashMap;
@@ -25,11 +21,7 @@
  * @since 26-03-2013
  * @version 1.0
  */
-<<<<<<< HEAD
-public class ADStarIterator<S> implements Iterator<AStarNode<S>> {
-=======
 public class ADStarIterator<S> implements Iterator<Node<S>> {
->>>>>>> 9f752581
 
     private final ADStarNode<S> beginNode;
     private final ADStarNode<S> goalNode;
@@ -121,11 +113,7 @@
         return takePromising() != null;
     }
 
-<<<<<<< HEAD
-    public AStarNode<S> next() {
-=======
     public Node<S> next() {
->>>>>>> 9f752581
         /*First node in queue is retrieved.*/
         ADStarNode<S> s = takePromising();
         if (this.goalNode.compareTo(s) > 0 || this.goalNode.getV() < this.goalNode.getG()) {
