--- conflicted
+++ resolved
@@ -1,19 +1,4 @@
 /*
-<<<<<<< HEAD
- * Copyright 2013 Centro de Investigación en Tecnoloxías da Información (CITIUS), University of Santiago de Compostela (USC).
- *
- *    Licensed under the Apache License, Version 2.0 (the "License");
- *    you may not use this file except in compliance with the License.
- *    You may obtain a copy of the License at
- *
- *        http://www.apache.org/licenses/LICENSE-2.0
- *
- *    Unless required by applicable law or agreed to in writing, software
- *    distributed under the License is distributed on an "AS IS" BASIS,
- *    WITHOUT WARRANTIES OR CONDITIONS OF ANY KIND, either express or implied.
- *    See the License for the specific language governing permissions and
- *    limitations under the License.
-=======
  * Copyright 2013 Centro de Investigación en Tecnoloxías da Información (CITIUS).
  *
  * Licensed under the Apache License, Version 2.0 (the "License");
@@ -27,34 +12,10 @@
  * WITHOUT WARRANTIES OR CONDITIONS OF ANY KIND, either express or implied.
  * See the License for the specific language governing permissions and
  * limitations under the License.
->>>>>>> 2af12c9a
  */
 package es.usc.citius.lab.hipster.function;
 
 /**
-<<<<<<< HEAD
- * This interface is used to define abstract scalar functions.Example:
- * <pre>
- *     {@code new ScalarFunction<Double>(){
- *              Double scale(Double a, double b){
- *                  return a*b;
- *              }
- *          }
- *     }
- * </pre>
- *
- * @author Pablo Rodríguez Mier
- * @param <A> type of the domain of the function.
- */
-public interface ScalarFunction<A> {
-    /**
-     * Scale operation.
-     * @param a value to be scaled
-     * @param b scale factor
-     * @return {@literal a} scaled by a factor of {@literal b}.
-     */
-	A scale(A a, double b);
-=======
  * A scalar operation transforms an operator using
  * a numerical value.
  * 
@@ -74,5 +35,4 @@
 	 */
 	E scale(E a, double b);
 	
->>>>>>> 2af12c9a
 }