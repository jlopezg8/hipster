package es.usc.citius.lab.hipster.algorithm;

import es.usc.citius.lab.hipster.function.TransitionFunction;
<<<<<<< HEAD
import es.usc.citius.lab.hipster.node.ADStarNode;
=======
>>>>>>> 79321873
import es.usc.citius.lab.hipster.node.Node;
import es.usc.citius.lab.hipster.node.NodeBuilder;
import es.usc.citius.lab.hipster.node.Transition;
<<<<<<< HEAD
import es.usc.citius.lab.hipster.util.Operable;
=======
import es.usc.citius.lab.hipster.node.adstar.ADStarNumericNode;
import es.usc.citius.lab.hipster.node.adstar.ADStarNodeUpdater;

>>>>>>> 79321873
import java.util.HashMap;
import java.util.HashSet;
import java.util.Iterator;
import java.util.Map;
import java.util.PriorityQueue;
import java.util.Queue;

/**
 * Iterator to execute an AD* search algorithm.
 *
 * @author Adrián González Sieira
 * @param <S> class that defines the states
 * @since 26-03-2013
 * @version 1.0
 */
public class ADStar<S, T extends Operable<T>> implements Iterator<Node<S>> {

<<<<<<< HEAD
    private final ADStarNode<S, T> beginNode;
    private final ADStarNode<S, T> goalNode;
    private final TransitionFunction<S> successorFunction;
    private final TransitionFunction<S> predecessorFunction;
    private final NodeBuilder<S, ADStarNode<S, T>> builder;
    private final ADStarNodeUpdater<S, T> updater;
    private final Map<S, ADStarNode<S, T>> visited;
    private final Iterable<Transition<S>> transitionsChanged;
    private final S begin;
    private final S goal;
    private Map<S, ADStarNode<S, T>> open;
    private Map<S, ADStarNode<S, T>> closed;
    private Map<S, ADStarNode<S, T>> incons;
    private Queue<ADStarNode<S, T>> queue;

    public ADStar(S begin, S goal, TransitionFunction<S> successors, TransitionFunction<S> predecessors, NodeBuilder<S, ADStarNode<S, T>> builder, ADStarNodeUpdater<S, T> updater) {
=======
    private final ADStarNumericNode<S> beginNode;
    private final ADStarNumericNode<S> goalNode;
    private final TransitionFunction<S> successorFunction;
    private final TransitionFunction<S> predecessorFunction;
    private final NodeBuilder<S, ADStarNumericNode<S>> builder;
    private final ADStarNodeUpdater<S, ADStarNumericNode<S>> updater;
    private final Map<S, ADStarNumericNode<S>> visited;
    private final Iterable<Transition<S>> transitionsChanged;
    private final S begin;
    private Map<S, ADStarNumericNode<S>> open;
    private Map<S, ADStarNumericNode<S>> closed;
    private Map<S, ADStarNumericNode<S>> incons;
    private Queue<ADStarNumericNode<S>> queue;

    public ADStar(S begin, S goal, TransitionFunction<S> successors, TransitionFunction<S> predecessors, NodeBuilder<S, ADStarNumericNode<S>> builder, ADStarNodeUpdater<S, ADStarNumericNode<S>> updater) {
>>>>>>> 79321873
        this.begin = begin;
        this.builder = builder;
        this.updater = updater;
        this.successorFunction = successors;
        this.predecessorFunction = predecessors;
<<<<<<< HEAD
        this.open = new HashMap<S, ADStarNode<S, T>>();
        this.closed = new HashMap<S, ADStarNode<S, T>>();
        this.incons = new HashMap<S, ADStarNode<S, T>>();
        this.queue = new PriorityQueue<ADStarNode<S, T>>();
        this.visited = new HashMap<S, ADStarNode<S, T>>();
=======
        this.open = new HashMap<S, ADStarNumericNode<S>>();
        this.closed = new HashMap<S, ADStarNumericNode<S>>();
        this.incons = new HashMap<S, ADStarNumericNode<S>>();
        this.queue = new PriorityQueue<ADStarNumericNode<S>>();
        this.visited = new HashMap<S, ADStarNumericNode<S>>();
>>>>>>> 79321873
        this.transitionsChanged = new HashSet<Transition<S>>();
        this.beginNode = this.builder.node(null, new Transition<S>(null, begin));
        this.goalNode = this.builder.node(this.beginNode, new Transition<S>(null, goal));

        /*Initialization step*/
        this.visited.put(begin, this.beginNode);
        this.visited.put(goal, this.goalNode);
        insertOpen(this.beginNode);
    }

    /**
     * Retrieves the most promising node from the open collection, or null if it
     * is empty.
     *
     * @return most promising node
     */
<<<<<<< HEAD
    private ADStarNode<S, T> takePromising() {
        while (!this.queue.isEmpty()) {
            ADStarNode<S, T> head = this.queue.peek();
=======
    private ADStarNumericNode<S> takePromising() {
        while (!this.queue.isEmpty()) {
            ADStarNumericNode<S> head = this.queue.peek();
>>>>>>> 79321873
            if (!this.open.containsKey(head.transition().to())) {
                this.queue.poll();
            } else {
                return head;
            }
        }
        return null;
    }

    /**
     * Inserts a node in the open queue.
     *
     * @param node instance of node to add
     */
<<<<<<< HEAD
    private void insertOpen(ADStarNode<S, T> node) {
=======
    private void insertOpen(ADStarNumericNode<S> node) {
>>>>>>> 79321873
        this.open.put(node.transition().to(), node);
        this.queue.offer(node);
    }

    /**
     * Updates the membership of the node to the algorithm queues.
     *
     * @param node instance of {@link ADStarNode}
     */
<<<<<<< HEAD
    private void update(ADStarNode<S, T> node) {
=======
    private void update(ADStarNumericNode<S> node) {
>>>>>>> 79321873
        S state = node.transition().to();
        if (node.getV().compareTo(node.getG()) > 0) {
            if (!this.closed.containsKey(state)) {
                this.open.put(state, node);
                this.queue.offer(node);
            } else {
                this.incons.put(state, node);
            }
        } else {
            this.open.remove(state);
            this.incons.remove(state);
        }
    }
    
    /**
     * 
     * @param state
     * @return 
     */
<<<<<<< HEAD
    private Map<Transition<S>, ADStarNode<S, T>> predecessorsMap(S state){
        //Map<Transition, Node> containing predecesors relations
        Map<Transition<S>, ADStarNode<S, T>> mapPredecessors = new HashMap<Transition<S>, ADStarNode<S, T>>();
        //Fill with non-null pairs of <Transition, Node>
        for (Transition<S> predecessor : this.predecessorFunction.from(state)) {
            ADStarNode<S, T> predecessorNode = this.visited.get(predecessor.to());
=======
    private Map<Transition<S>, ADStarNumericNode<S>> predecessorsMap(S state){
        //Map<Transition, Node> containing predecesors relations
        Map<Transition<S>, ADStarNumericNode<S>> mapPredecessors = new HashMap<Transition<S>, ADStarNumericNode<S>>();
        //Fill with non-null pairs of <Transition, Node>
        for (Transition<S> predecessor : this.predecessorFunction.from(state)) {
            ADStarNumericNode<S> predecessorNode = this.visited.get(predecessor.to());
>>>>>>> 79321873
            if (predecessorNode != null) {
                mapPredecessors.put(predecessor, predecessorNode);
            }
        }
        return mapPredecessors;
    }

    /**
     * As the algorithm is executed iteratively refreshing the changed relations
     * between nodes, this method will return always true.
     *
     * @return always true
     */
    public boolean hasNext() {
        return takePromising() != null;
    }

    public Node<S> next() {
        //First node in OPEN retrieved, not removed
<<<<<<< HEAD
        ADStarNode<S, T> current = takePromising();
=======
        ADStarNumericNode<S> current = takePromising();
>>>>>>> 79321873
        S state = current.transition().to();
        if (this.goalNode.compareTo(current) > 0 || this.goalNode.getV().compareTo(this.goalNode.getG()) < 0) {
            //s removed from OPEN
            this.open.remove(state);
            //if v(s) > g(s)
            boolean consistent = current.getV().compareTo(current.getG()) > 0;
            if (consistent) {
                //v(s) = g(s)
                current.setV(current.getG());
                //closed = closed U current
                this.closed.put(state, current);
            } else {
                //v(s) = Infinity
                this.updater.setMaxV(current);
                update(current);
            }

            for (Transition<S> successor : this.successorFunction.from(state)) {
                //if s' not visited before: v(s')=g(s')=Infinity; bp(s')=null
<<<<<<< HEAD
                ADStarNode<S, T> successorNode = this.visited.get(successor.to());
=======
                ADStarNumericNode<S> successorNode = this.visited.get(successor.to());
>>>>>>> 79321873
                if (successorNode == null) {
                    successorNode = this.builder.node(current, successor);
                    this.visited.put(successor.to(), successorNode);
                }

                if (consistent) {
                    //if g(s') > g(s) + c(s, s')
                    //  bp(s') = s
                    //  g(s') = g(s) + c(s, s')
                    boolean doUpdate = this.updater.updateConsistent(successorNode, current, successor);
                    if (doUpdate) {
                        update(successorNode);
                    }
                } else {
                    //Generate 
                    if (successor.to().equals(state)) {
                        //  bp(s') = arg min s'' predecesor of s' such that (v(s'') + c(s'', s')) 
                        //  g(s') = v(bp(s')) + c(bp(s'), s'')
                        this.updater.updateInconsistent(successorNode, predecessorsMap(successor.to()));
                        update(successorNode);
                    }
                }
            }
        } else {
            // for all directed edges (u, v) with changed edge costs
            for (Transition<S> transition : this.transitionsChanged) {
                state = transition.to();
                //if v != start
                if (!state.equals(this.begin)) {
                    //if s' not visited before: v(s')=g(s')=Infinity; bp(s')=null
<<<<<<< HEAD
                    ADStarNode<S, T> node = this.visited.get(state);
=======
                    ADStarNumericNode<S> node = this.visited.get(state);
>>>>>>> 79321873
                    if (node == null) {
                        node = this.builder.node(current, transition);
                        this.visited.put(state, node);
                    }
                    //  bp(v) = arg min s'' predecesor of v such that (v(s'') + c(s'', v)) 
                    //  g(v) = v(bp(v)) + c(bp(v), v)
                    this.updater.updateInconsistent(node, predecessorsMap(transition.to()));
                    update(node);
                }
            }
            //move states from INCONS to OPEN
            this.open.putAll(this.incons);
            //update the priorities for all s in OPEN according to key(s)
            this.queue.clear();
<<<<<<< HEAD
            for(ADStarNode<S, T> node : this.open.values()){
=======
            for(ADStarNumericNode<S> node : this.open.values()){
>>>>>>> 79321873
                this.queue.offer(node);
            }
            //closed = empty
            this.closed.clear();
        }
        return current;
    }

    /**
     * Method not supported.
     */
    public void remove() {
        throw new UnsupportedOperationException();
    }
}<|MERGE_RESOLUTION|>--- conflicted
+++ resolved
@@ -1,20 +1,11 @@
 package es.usc.citius.lab.hipster.algorithm;
 
 import es.usc.citius.lab.hipster.function.TransitionFunction;
-<<<<<<< HEAD
 import es.usc.citius.lab.hipster.node.ADStarNode;
-=======
->>>>>>> 79321873
 import es.usc.citius.lab.hipster.node.Node;
 import es.usc.citius.lab.hipster.node.NodeBuilder;
 import es.usc.citius.lab.hipster.node.Transition;
-<<<<<<< HEAD
 import es.usc.citius.lab.hipster.util.Operable;
-=======
-import es.usc.citius.lab.hipster.node.adstar.ADStarNumericNode;
-import es.usc.citius.lab.hipster.node.adstar.ADStarNodeUpdater;
-
->>>>>>> 79321873
 import java.util.HashMap;
 import java.util.HashSet;
 import java.util.Iterator;
@@ -32,7 +23,6 @@
  */
 public class ADStar<S, T extends Operable<T>> implements Iterator<Node<S>> {
 
-<<<<<<< HEAD
     private final ADStarNode<S, T> beginNode;
     private final ADStarNode<S, T> goalNode;
     private final TransitionFunction<S> successorFunction;
@@ -49,41 +39,16 @@
     private Queue<ADStarNode<S, T>> queue;
 
     public ADStar(S begin, S goal, TransitionFunction<S> successors, TransitionFunction<S> predecessors, NodeBuilder<S, ADStarNode<S, T>> builder, ADStarNodeUpdater<S, T> updater) {
-=======
-    private final ADStarNumericNode<S> beginNode;
-    private final ADStarNumericNode<S> goalNode;
-    private final TransitionFunction<S> successorFunction;
-    private final TransitionFunction<S> predecessorFunction;
-    private final NodeBuilder<S, ADStarNumericNode<S>> builder;
-    private final ADStarNodeUpdater<S, ADStarNumericNode<S>> updater;
-    private final Map<S, ADStarNumericNode<S>> visited;
-    private final Iterable<Transition<S>> transitionsChanged;
-    private final S begin;
-    private Map<S, ADStarNumericNode<S>> open;
-    private Map<S, ADStarNumericNode<S>> closed;
-    private Map<S, ADStarNumericNode<S>> incons;
-    private Queue<ADStarNumericNode<S>> queue;
-
-    public ADStar(S begin, S goal, TransitionFunction<S> successors, TransitionFunction<S> predecessors, NodeBuilder<S, ADStarNumericNode<S>> builder, ADStarNodeUpdater<S, ADStarNumericNode<S>> updater) {
->>>>>>> 79321873
         this.begin = begin;
         this.builder = builder;
         this.updater = updater;
         this.successorFunction = successors;
         this.predecessorFunction = predecessors;
-<<<<<<< HEAD
         this.open = new HashMap<S, ADStarNode<S, T>>();
         this.closed = new HashMap<S, ADStarNode<S, T>>();
         this.incons = new HashMap<S, ADStarNode<S, T>>();
         this.queue = new PriorityQueue<ADStarNode<S, T>>();
         this.visited = new HashMap<S, ADStarNode<S, T>>();
-=======
-        this.open = new HashMap<S, ADStarNumericNode<S>>();
-        this.closed = new HashMap<S, ADStarNumericNode<S>>();
-        this.incons = new HashMap<S, ADStarNumericNode<S>>();
-        this.queue = new PriorityQueue<ADStarNumericNode<S>>();
-        this.visited = new HashMap<S, ADStarNumericNode<S>>();
->>>>>>> 79321873
         this.transitionsChanged = new HashSet<Transition<S>>();
         this.beginNode = this.builder.node(null, new Transition<S>(null, begin));
         this.goalNode = this.builder.node(this.beginNode, new Transition<S>(null, goal));
@@ -100,15 +65,9 @@
      *
      * @return most promising node
      */
-<<<<<<< HEAD
     private ADStarNode<S, T> takePromising() {
         while (!this.queue.isEmpty()) {
             ADStarNode<S, T> head = this.queue.peek();
-=======
-    private ADStarNumericNode<S> takePromising() {
-        while (!this.queue.isEmpty()) {
-            ADStarNumericNode<S> head = this.queue.peek();
->>>>>>> 79321873
             if (!this.open.containsKey(head.transition().to())) {
                 this.queue.poll();
             } else {
@@ -123,11 +82,7 @@
      *
      * @param node instance of node to add
      */
-<<<<<<< HEAD
     private void insertOpen(ADStarNode<S, T> node) {
-=======
-    private void insertOpen(ADStarNumericNode<S> node) {
->>>>>>> 79321873
         this.open.put(node.transition().to(), node);
         this.queue.offer(node);
     }
@@ -137,11 +92,7 @@
      *
      * @param node instance of {@link ADStarNode}
      */
-<<<<<<< HEAD
     private void update(ADStarNode<S, T> node) {
-=======
-    private void update(ADStarNumericNode<S> node) {
->>>>>>> 79321873
         S state = node.transition().to();
         if (node.getV().compareTo(node.getG()) > 0) {
             if (!this.closed.containsKey(state)) {
@@ -161,21 +112,12 @@
      * @param state
      * @return 
      */
-<<<<<<< HEAD
     private Map<Transition<S>, ADStarNode<S, T>> predecessorsMap(S state){
         //Map<Transition, Node> containing predecesors relations
         Map<Transition<S>, ADStarNode<S, T>> mapPredecessors = new HashMap<Transition<S>, ADStarNode<S, T>>();
         //Fill with non-null pairs of <Transition, Node>
         for (Transition<S> predecessor : this.predecessorFunction.from(state)) {
             ADStarNode<S, T> predecessorNode = this.visited.get(predecessor.to());
-=======
-    private Map<Transition<S>, ADStarNumericNode<S>> predecessorsMap(S state){
-        //Map<Transition, Node> containing predecesors relations
-        Map<Transition<S>, ADStarNumericNode<S>> mapPredecessors = new HashMap<Transition<S>, ADStarNumericNode<S>>();
-        //Fill with non-null pairs of <Transition, Node>
-        for (Transition<S> predecessor : this.predecessorFunction.from(state)) {
-            ADStarNumericNode<S> predecessorNode = this.visited.get(predecessor.to());
->>>>>>> 79321873
             if (predecessorNode != null) {
                 mapPredecessors.put(predecessor, predecessorNode);
             }
@@ -195,11 +137,7 @@
 
     public Node<S> next() {
         //First node in OPEN retrieved, not removed
-<<<<<<< HEAD
         ADStarNode<S, T> current = takePromising();
-=======
-        ADStarNumericNode<S> current = takePromising();
->>>>>>> 79321873
         S state = current.transition().to();
         if (this.goalNode.compareTo(current) > 0 || this.goalNode.getV().compareTo(this.goalNode.getG()) < 0) {
             //s removed from OPEN
@@ -219,11 +157,7 @@
 
             for (Transition<S> successor : this.successorFunction.from(state)) {
                 //if s' not visited before: v(s')=g(s')=Infinity; bp(s')=null
-<<<<<<< HEAD
                 ADStarNode<S, T> successorNode = this.visited.get(successor.to());
-=======
-                ADStarNumericNode<S> successorNode = this.visited.get(successor.to());
->>>>>>> 79321873
                 if (successorNode == null) {
                     successorNode = this.builder.node(current, successor);
                     this.visited.put(successor.to(), successorNode);
@@ -254,11 +188,7 @@
                 //if v != start
                 if (!state.equals(this.begin)) {
                     //if s' not visited before: v(s')=g(s')=Infinity; bp(s')=null
-<<<<<<< HEAD
                     ADStarNode<S, T> node = this.visited.get(state);
-=======
-                    ADStarNumericNode<S> node = this.visited.get(state);
->>>>>>> 79321873
                     if (node == null) {
                         node = this.builder.node(current, transition);
                         this.visited.put(state, node);
@@ -273,11 +203,7 @@
             this.open.putAll(this.incons);
             //update the priorities for all s in OPEN according to key(s)
             this.queue.clear();
-<<<<<<< HEAD
             for(ADStarNode<S, T> node : this.open.values()){
-=======
-            for(ADStarNumericNode<S> node : this.open.values()){
->>>>>>> 79321873
                 this.queue.offer(node);
             }
             //closed = empty
