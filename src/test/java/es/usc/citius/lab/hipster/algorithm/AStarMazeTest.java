/*
 * Copyright 2013 Centro de Investigación en Tecnoloxías da Información (CITIUS).
 *
 * Licensed under the Apache License, Version 2.0 (the "License");
 * you may not use this file except in compliance with the License.
 * You may obtain a copy of the License at
 *
 *      http://www.apache.org/licenses/LICENSE-2.0
 *
 * Unless required by applicable law or agreed to in writing, software
 * distributed under the License is distributed on an "AS IS" BASIS,
 * WITHOUT WARRANTIES OR CONDITIONS OF ANY KIND, either express or implied.
 * See the License for the specific language governing permissions and
 * limitations under the License.
 */

package es.usc.citius.lab.hipster.algorithm;

import es.usc.citius.lab.hipster.testutils.JungEdge;
import edu.uci.ics.jung.graph.DirectedGraph;
import es.usc.citius.lab.hipster.testutils.AlgorithmIteratorFromMazeCreator;
import es.usc.citius.lab.hipster.testutils.JungDirectedGraphFromMazeCreator;
import es.usc.citius.lab.hipster.testutils.MazeSearch;
import es.usc.citius.lab.hipster.util.maze.StringMaze;
import java.awt.Point;
import org.junit.Test;
import static org.junit.Assert.*;

/**
 * Executes tests over predefined maze strings, comparing the results between
 * Jung and AD* iterator.
 *
 * @author Adrián González Sieira <adrian.gonzalez@usc.es>
 * @author Pablo Rodríguez Mier <pablo.rodriguez.mier@usc.es>
 * @since 26/03/2013
 * @version 1.0
 */
public class AStarMazeTest {

    public AStarMazeTest() {
    }


    @Test
    public void AStar_Maze1() throws InterruptedException {
        StringMaze maze = new StringMaze(MazeSearch.getTestMaze1());
        execute(maze, true);
    }

    @Test
    public void Dijkstra_Maze1() throws InterruptedException {
        StringMaze maze = new StringMaze(MazeSearch.getTestMaze1());
        execute(maze, false);
    }

    @Test
    public void AStar_Maze2() throws InterruptedException {
        StringMaze maze = new StringMaze(MazeSearch.getTestMaze2());
        execute(maze, true);
    }

    @Test
    public void Dijkstra_Maze2() throws InterruptedException {
        StringMaze maze = new StringMaze(MazeSearch.getTestMaze2());
        execute(maze, false);
    }

    @Test
    public void AStar_Maze3() throws InterruptedException {
        StringMaze maze = new StringMaze(MazeSearch.getTestMaze3());
        execute(maze, true);
    }

    @Test
    public void Dijkstra_Maze3() throws InterruptedException {
        StringMaze maze = new StringMaze(MazeSearch.getTestMaze3());
        execute(maze, false);
    }

    @Test
    public void AStar_Maze4() throws InterruptedException {
        StringMaze maze = new StringMaze(MazeSearch.getTestMaze4());
        execute(maze, true);
    }

    @Test
    public void Dijkstra_Maze4() throws InterruptedException {
        StringMaze maze = new StringMaze(MazeSearch.getTestMaze4());
        execute(maze, false);
    }

    @Test
    public void AStar_Maze5() throws InterruptedException {
        StringMaze maze = new StringMaze(MazeSearch.getTestMaze5());
        execute(maze, true);
    }

    @Test
    public void Dijkstra_Maze5() throws InterruptedException {
        StringMaze maze = new StringMaze(MazeSearch.getTestMaze5());
        execute(maze, false);
    }

    private void execute(StringMaze maze, boolean heuristic) throws InterruptedException {
<<<<<<< HEAD
        AStar<Point> it = AStarIteratorFromMazeCreator.create(maze, heuristic);
=======
        AstarIterator<Point> it = AlgorithmIteratorFromMazeCreator.astar(maze, heuristic);
>>>>>>> e6d6e2eb
        DirectedGraph<Point, JungEdge> graph = JungDirectedGraphFromMazeCreator.create(maze);
        MazeSearch.Result resultJung = MazeSearch.executeJungSearch(graph, maze);
        MazeSearch.Result resultIterator = MazeSearch.executePrintIteratorSearch(it, maze);
        assertEquals(resultIterator.getCost(), resultJung.getCost(), 0.001);
    }
    
    
}<|MERGE_RESOLUTION|>--- conflicted
+++ resolved
@@ -102,11 +102,8 @@
     }
 
     private void execute(StringMaze maze, boolean heuristic) throws InterruptedException {
-<<<<<<< HEAD
-        AStar<Point> it = AStarIteratorFromMazeCreator.create(maze, heuristic);
-=======
+        //AStar<Point> it = AStarIteratorFromMazeCreator.create(maze, heuristic);
         AstarIterator<Point> it = AlgorithmIteratorFromMazeCreator.astar(maze, heuristic);
->>>>>>> e6d6e2eb
         DirectedGraph<Point, JungEdge> graph = JungDirectedGraphFromMazeCreator.create(maze);
         MazeSearch.Result resultJung = MazeSearch.executeJungSearch(graph, maze);
         MazeSearch.Result resultIterator = MazeSearch.executePrintIteratorSearch(it, maze);
