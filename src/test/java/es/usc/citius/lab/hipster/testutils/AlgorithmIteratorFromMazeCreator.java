/*
 * Copyright 2013 Centro de Investigación en Tecnoloxías da Información (CITIUS).
 *
 * Licensed under the Apache License, Version 2.0 (the "License");
 * you may not use this file except in compliance with the License.
 * You may obtain a copy of the License at
 *
 *      http://www.apache.org/licenses/LICENSE-2.0
 *
 * Unless required by applicable law or agreed to in writing, software
 * distributed under the License is distributed on an "AS IS" BASIS,
 * WITHOUT WARRANTIES OR CONDITIONS OF ANY KIND, either express or implied.
 * See the License for the specific language governing permissions and
 * limitations under the License.
 */
package es.usc.citius.lab.hipster.testutils;

import es.usc.citius.lab.hipster.algorithm.ADStar;
import es.usc.citius.lab.hipster.algorithm.AStar;
import es.usc.citius.lab.hipster.algorithm.BellmanFord;
import es.usc.citius.lab.hipster.function.CostFunction;
import es.usc.citius.lab.hipster.function.HeuristicFunction;
import es.usc.citius.lab.hipster.function.TransitionFunction;
<<<<<<< HEAD
import es.usc.citius.lab.hipster.node.ADStarNode;
import es.usc.citius.lab.hipster.node.AStarDoubleNodeBuilder;
import es.usc.citius.lab.hipster.node.NodeBuilder;
import es.usc.citius.lab.hipster.node.ADStarNodeUpdater;
import es.usc.citius.lab.hipster.node.ADStarNodeBuilder;
import es.usc.citius.lab.hipster.node.Transition;
import es.usc.citius.lab.hipster.util.DoubleOperable;
=======
import es.usc.citius.lab.hipster.node.NodeBuilder;
import es.usc.citius.lab.hipster.node.Transition;
import es.usc.citius.lab.hipster.node.adstar.ADStarNumericNode;
import es.usc.citius.lab.hipster.node.adstar.ADStarNodeUpdater;
import es.usc.citius.lab.hipster.node.adstar.ADStarNumericNodeBuilder;
import es.usc.citius.lab.hipster.node.adstar.ADStarNumericNodeUpdater;
import es.usc.citius.lab.hipster.node.astar.HeuristicNumericNodeBuilder;
>>>>>>> 79321873
import es.usc.citius.lab.hipster.util.maze.Maze2D;
import java.awt.Point;

/**
 * This class creates the iterators for different algorithms using
 * {@link Maze2D} as base.
 *
 * @author Adrián González Sieira
 * @since 26-03-2013
 * @version 1.0
 */
public class AlgorithmIteratorFromMazeCreator {

    public static AStar<Point> astar(final Maze2D maze, boolean useHeuristic) {
        HeuristicFunction<Point, Double> heuristic = defaultHeuristicFunction(maze);

        CostFunction<Point, Double> cost = defaultCostFunction();

        TransitionFunction<Point> transition = defaultTransitionFunction(maze);

        AStar<Point> it;
        if (useHeuristic) {
            it = new AStar<Point>(maze.getInitialLoc(), transition, new HeuristicNumericNodeBuilder<Point>(cost, heuristic));
        } else {
            it = new AStar<Point>(maze.getInitialLoc(), transition, new HeuristicNumericNodeBuilder<Point>(cost));
        }
        return it;
    }
<<<<<<< HEAD

    public static ADStar<Point, DoubleOperable> adstar(final Maze2D maze) {
        HeuristicFunction<Point, DoubleOperable> heuristic = defaultDoubleOperableHeuristicFunction(maze);
=======
    
    public static ADStar<Point> adstar(final Maze2D maze, boolean useHeuristic) {
    	HeuristicFunction<Point, Double> heuristic;
    	if (useHeuristic){
    		heuristic = defaultHeuristicFunction(maze);
    	} else {
    		heuristic = new HeuristicFunction<Point, Double>() {
				public Double estimate(Point state) {
					return 0d;
				}
			};
    	}
>>>>>>> 79321873

        CostFunction<Point, DoubleOperable> cost = defaultDoubleOperableCostFunction();

        TransitionFunction<Point> transition = defaultTransitionFunction(maze);

<<<<<<< HEAD
        NodeBuilder<Point, ADStarNode<Point, DoubleOperable>> defaultBuilder = new ADStarNodeBuilder<Point, DoubleOperable>(DoubleOperable.MIN, DoubleOperable.MAX);

        ADStarNodeUpdater<Point, DoubleOperable> updater = new ADStarNodeUpdater<Point, DoubleOperable>(cost, heuristic, 1.0);
=======
        NodeBuilder<Point, ADStarNumericNode<Point>> defaultBuilder = new ADStarNumericNodeBuilder<Point>();

        ADStarNodeUpdater<Point, ADStarNumericNode<Point>> updater = new ADStarNumericNodeUpdater<Point>(cost, heuristic, 1.0);
>>>>>>> 79321873

        return new ADStar<Point, DoubleOperable>(
                maze.getInitialLoc(),
                maze.getGoalLoc(),
                transition,
                transition,
                defaultBuilder,
                updater);	
    }

    public static ADStar<Point> adstar(final Maze2D maze) {
        return adstar(maze, true);
    }
    
    public static BellmanFord<Point> bellmanFord(final Maze2D maze, boolean useHeuristic) {
        CostFunction<Point, Double> cost = defaultCostFunction();

        TransitionFunction<Point> transition = defaultTransitionFunction(maze);

        BellmanFord<Point> it;

        it = new BellmanFord<Point>(maze.getInitialLoc(), transition, new HeuristicNumericNodeBuilder<Point>(cost), null);
        
        return it;
    }

    public static HeuristicFunction<Point, Double> defaultHeuristicFunction(final Maze2D maze) {
        return new HeuristicFunction<Point, Double>() {
            public Double estimate(Point from) {
                return from.distance(maze.getGoalLoc());
            }
        };
    }

    public static TransitionFunction<Point> defaultTransitionFunction(final Maze2D maze) {
        return new TransitionFunction<Point>() {
            public Iterable<Transition<Point>> from(Point fromState) {
                return Transition.map(fromState,
                        maze.validLocationsFrom(fromState));
            }
        };
    }

    public static CostFunction<Point, Double> defaultCostFunction() {
        return new CostFunction<Point, Double>() {
            public Double evaluate(Transition<Point> successor) {
                return (successor.from() != null)?successor.from().distance(successor.to()):0.0;
            }
        };
    }
    
    public static CostFunction<Point, DoubleOperable> defaultDoubleOperableCostFunction() {
        return new CostFunction<Point, DoubleOperable>() {
            public DoubleOperable evaluate(Transition<Point> successor) {
                return (successor.from() != null) ? new DoubleOperable(successor.from().distance(successor.to())) : DoubleOperable.MIN;
            }
        };
    }
    
    
    public static HeuristicFunction<Point, DoubleOperable> defaultDoubleOperableHeuristicFunction(final Maze2D maze) {
        return new HeuristicFunction<Point, DoubleOperable>() {
            public DoubleOperable estimate(Point from) {
                return new DoubleOperable(from.distance(maze.getGoalLoc()));
            }
        };
    }
}<|MERGE_RESOLUTION|>--- conflicted
+++ resolved
@@ -21,7 +21,6 @@
 import es.usc.citius.lab.hipster.function.CostFunction;
 import es.usc.citius.lab.hipster.function.HeuristicFunction;
 import es.usc.citius.lab.hipster.function.TransitionFunction;
-<<<<<<< HEAD
 import es.usc.citius.lab.hipster.node.ADStarNode;
 import es.usc.citius.lab.hipster.node.AStarDoubleNodeBuilder;
 import es.usc.citius.lab.hipster.node.NodeBuilder;
@@ -29,15 +28,6 @@
 import es.usc.citius.lab.hipster.node.ADStarNodeBuilder;
 import es.usc.citius.lab.hipster.node.Transition;
 import es.usc.citius.lab.hipster.util.DoubleOperable;
-=======
-import es.usc.citius.lab.hipster.node.NodeBuilder;
-import es.usc.citius.lab.hipster.node.Transition;
-import es.usc.citius.lab.hipster.node.adstar.ADStarNumericNode;
-import es.usc.citius.lab.hipster.node.adstar.ADStarNodeUpdater;
-import es.usc.citius.lab.hipster.node.adstar.ADStarNumericNodeBuilder;
-import es.usc.citius.lab.hipster.node.adstar.ADStarNumericNodeUpdater;
-import es.usc.citius.lab.hipster.node.astar.HeuristicNumericNodeBuilder;
->>>>>>> 79321873
 import es.usc.citius.lab.hipster.util.maze.Maze2D;
 import java.awt.Point;
 
@@ -66,38 +56,17 @@
         }
         return it;
     }
-<<<<<<< HEAD
 
     public static ADStar<Point, DoubleOperable> adstar(final Maze2D maze) {
         HeuristicFunction<Point, DoubleOperable> heuristic = defaultDoubleOperableHeuristicFunction(maze);
-=======
-    
-    public static ADStar<Point> adstar(final Maze2D maze, boolean useHeuristic) {
-    	HeuristicFunction<Point, Double> heuristic;
-    	if (useHeuristic){
-    		heuristic = defaultHeuristicFunction(maze);
-    	} else {
-    		heuristic = new HeuristicFunction<Point, Double>() {
-				public Double estimate(Point state) {
-					return 0d;
-				}
-			};
-    	}
->>>>>>> 79321873
 
         CostFunction<Point, DoubleOperable> cost = defaultDoubleOperableCostFunction();
 
         TransitionFunction<Point> transition = defaultTransitionFunction(maze);
 
-<<<<<<< HEAD
         NodeBuilder<Point, ADStarNode<Point, DoubleOperable>> defaultBuilder = new ADStarNodeBuilder<Point, DoubleOperable>(DoubleOperable.MIN, DoubleOperable.MAX);
 
         ADStarNodeUpdater<Point, DoubleOperable> updater = new ADStarNodeUpdater<Point, DoubleOperable>(cost, heuristic, 1.0);
-=======
-        NodeBuilder<Point, ADStarNumericNode<Point>> defaultBuilder = new ADStarNumericNodeBuilder<Point>();
-
-        ADStarNodeUpdater<Point, ADStarNumericNode<Point>> updater = new ADStarNumericNodeUpdater<Point>(cost, heuristic, 1.0);
->>>>>>> 79321873
 
         return new ADStar<Point, DoubleOperable>(
                 maze.getInitialLoc(),
