/*
 * Copyright 2013 Centro de Investigación en Tecnoloxías da Información (CITIUS).
 *
 * Licensed under the Apache License, Version 2.0 (the "License");
 * you may not use this file except in compliance with the License.
 * You may obtain a copy of the License at
 *
 *      http://www.apache.org/licenses/LICENSE-2.0
 *
 * Unless required by applicable law or agreed to in writing, software
 * distributed under the License is distributed on an "AS IS" BASIS,
 * WITHOUT WARRANTIES OR CONDITIONS OF ANY KIND, either express or implied.
 * See the License for the specific language governing permissions and
 * limitations under the License.
 */
package es.usc.citius.lab.hipster.algorithm;

import edu.uci.ics.jung.graph.DirectedGraph;
import es.usc.citius.lab.hipster.testutils.AlgorithmIteratorFromMazeCreator;
import es.usc.citius.lab.hipster.testutils.JungDirectedGraphFromMazeCreator;
import es.usc.citius.lab.hipster.testutils.JungEdge;
import es.usc.citius.lab.hipster.testutils.MazeSearch;
import es.usc.citius.lab.hipster.util.DoubleOperable;
import es.usc.citius.lab.hipster.util.maze.Maze2D;
import java.awt.Point;
import org.junit.Test;
import static org.junit.Assert.*;

/**
 *
 * @author Adrián González Sieira <adrian.gonzalez@usc.es>
 */
public class ADStarMazeTest {

    public ADStarMazeTest() {
    }


    @Test
    public void ADStar_Maze1() throws InterruptedException {
        Maze2D maze = new Maze2D(MazeSearch.getTestMaze1());
        execute(maze, true);
    }

    @Test
    public void Dijkstra_Maze1() throws InterruptedException {
        Maze2D maze = new Maze2D(MazeSearch.getTestMaze1());
        execute(maze, false);
    }

    @Test
    public void ADStar_Maze2() throws InterruptedException {
        Maze2D maze = new Maze2D(MazeSearch.getTestMaze2());
        execute(maze, true);
    }

    @Test
    public void Dijkstra_Maze2() throws InterruptedException {
        Maze2D maze = new Maze2D(MazeSearch.getTestMaze2());
        execute(maze, false);
    }

    @Test
    public void ADStar_Maze3() throws InterruptedException {
        Maze2D maze = new Maze2D(MazeSearch.getTestMaze3());
        execute(maze, true);
    }

    @Test
    public void Dijkstra_Maze3() throws InterruptedException {
        Maze2D maze = new Maze2D(MazeSearch.getTestMaze3());
        execute(maze, false);
    }

    @Test
    public void ADStar_Maze4() throws InterruptedException {
        Maze2D maze = new Maze2D(MazeSearch.getTestMaze4());
        execute(maze, true);
    }

    @Test
    public void Dijkstra_Maze4() throws InterruptedException {
        Maze2D maze = new Maze2D(MazeSearch.getTestMaze4());
        execute(maze, false);
    }

    @Test
    public void ADStar_Maze5() throws InterruptedException {
        Maze2D maze = new Maze2D(MazeSearch.getTestMaze5());
        execute(maze, true);
    }

    @Test
    public void Dijkstra_Maze5() throws InterruptedException {
        Maze2D maze = new Maze2D(MazeSearch.getTestMaze5());
        execute(maze, false);
    }

    private void execute(Maze2D maze, boolean heuristic) throws InterruptedException {
<<<<<<< HEAD
        ADStar<Point, DoubleOperable> it = AlgorithmIteratorFromMazeCreator.adstar(maze);
        DirectedGraph<Point, JungEdge> graph = JungDirectedGraphFromMazeCreator.create(maze);
=======
        ADStar<Point> it = AlgorithmIteratorFromMazeCreator.adstar(maze);
        DirectedGraph<Point, JungEdge<Point>> graph = JungDirectedGraphFromMazeCreator.create(maze);
>>>>>>> 79321873
        MazeSearch.Result resultJung = MazeSearch.executeJungSearch(graph, maze);
        MazeSearch.Result resultIterator = MazeSearch.executePrintIteratorSearch(it, maze);
        assertEquals(resultJung.getCost(), resultIterator.getCost(), 0.001);
    }
    
    
}<|MERGE_RESOLUTION|>--- conflicted
+++ resolved
@@ -97,13 +97,8 @@
     }
 
     private void execute(Maze2D maze, boolean heuristic) throws InterruptedException {
-<<<<<<< HEAD
         ADStar<Point, DoubleOperable> it = AlgorithmIteratorFromMazeCreator.adstar(maze);
         DirectedGraph<Point, JungEdge> graph = JungDirectedGraphFromMazeCreator.create(maze);
-=======
-        ADStar<Point> it = AlgorithmIteratorFromMazeCreator.adstar(maze);
-        DirectedGraph<Point, JungEdge<Point>> graph = JungDirectedGraphFromMazeCreator.create(maze);
->>>>>>> 79321873
         MazeSearch.Result resultJung = MazeSearch.executeJungSearch(graph, maze);
         MazeSearch.Result resultIterator = MazeSearch.executePrintIteratorSearch(it, maze);
         assertEquals(resultJung.getCost(), resultIterator.getCost(), 0.001);
